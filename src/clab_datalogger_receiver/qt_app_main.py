--- conflicted
+++ resolved
@@ -7,11 +7,7 @@
 import sys
 
 from queue import Queue
-<<<<<<< HEAD
 from typing import Callable, Type
-=======
-from typing import Any, Callable, Type
->>>>>>> 543f5f98
 
 from datetime import datetime
 import qdarktheme
@@ -53,10 +49,6 @@
 )
 from .udp_communication.types import UDPData
 from .widgets import TopMenuWidget
-<<<<<<< HEAD
-=======
-
->>>>>>> 543f5f98
 from .workers import DequeueAndPlotterWorker
 
 
@@ -81,10 +73,7 @@
     subplots_reference: SubplotsReferences
     serial_connection: ManualPortTurtlebotSerialConnector | None
 
-<<<<<<< HEAD
     data_saved: bool = True
-    x_data_vectors: NDArray
-=======
     # Vectors containing the data seen in the plots
     x_data: np_ndarray
     y_data: list[list[np_ndarray]]
@@ -99,7 +88,6 @@
     t_interruption: float | datetime | None = None
     # Package type
     p_type: Type[TimedPacketBase] | None = None
->>>>>>> 543f5f98
 
     def __init__(
         self,
@@ -155,10 +143,6 @@
 
         super().closeEvent(event)
 
-    def append_data(self, x_new: np_ndarray, y_new: list[list[Any]]):
-        """Append the new received data to the arrays displayed in the GUI."""
-
-<<<<<<< HEAD
     def append_data(self, x_new: np_ndarray, y_new: list[list[np_ndarray]]):
         """
         Append new data to the plotted vectors.
@@ -166,8 +150,6 @@
         Used when new data arrives from the communication channel.
         """
         self.data_saved = False
-=======
->>>>>>> 543f5f98
         self.x_data = np_concatenate((self.x_data, x_new))
 
         for y_i, (y_s, y_n) in enumerate(zip(self.y_data, y_new)):
@@ -179,29 +161,17 @@
         self.do_cache_if_needed()
 
     def do_cache_if_needed(self):
-<<<<<<< HEAD
-        """Cache the plotted data, if needed."""
-=======
-        """Cache the data vectors if needed."""
-
->>>>>>> 543f5f98
+        """Cache the data vectors, if needed."""
+
         if self.x_data.size > self.max_plot_points:
             self.do_cache()
 
     def do_cache(self):
         """
-<<<<<<< HEAD
         Cache the plotted data to a larger vector.
 
         Used to keep the plotted data smaller, thus lighter
         """
-=======
-        Takes part of the current data vectors and saved them.
-
-        Moreover, removes that part from those vectors, to keep them small.
-        """
-
->>>>>>> 543f5f98
         self.x_data_vectors = np_concatenate(
             (self.x_data_vectors, self.x_data[: self.min_plot_points])
         )
@@ -449,7 +419,6 @@
     time_window=10,
     sys_argv=None,
 ):
-<<<<<<< HEAD
     """
     Create the QApplication and QMainWindow for the application.
 
@@ -459,14 +428,6 @@
         app = QApplication(sys_argv)
     else:
         app = QApplication()
-=======
-    """Create the main Qt application and main window."""
-
-    if sys_argv is None:
-        sys_argv = sys.argv
-
-    app = QApplication(sys_argv)
->>>>>>> 543f5f98
     window = MainWindow(data_struct, time_window, app)
 
     return app, window